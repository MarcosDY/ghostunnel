/*-
 * Copyright 2015 Square Inc.
 *
 * Licensed under the Apache License, Version 2.0 (the "License");
 * you may not use this file except in compliance with the License.
 * You may obtain a copy of the License at
 *
 *     http://www.apache.org/licenses/LICENSE-2.0
 *
 * Unless required by applicable law or agreed to in writing, software
 * distributed under the License is distributed on an "AS IS" BASIS,
 * WITHOUT WARRANTIES OR CONDITIONS OF ANY KIND, either express or implied.
 * See the License for the specific language governing permissions and
 * limitations under the License.
 */

package main

import (
	"crypto/tls"
	"crypto/x509"
	"encoding/pem"
	"fmt"
	"io/ioutil"
	"os"
	"sync/atomic"
	"time"
	"unsafe"

	certigo "github.com/square/certigo/lib"
)

<<<<<<< HEAD
var cipherSuites = map[string][]uint16{
	"AES": []uint16{
		tls.TLS_ECDHE_ECDSA_WITH_AES_128_GCM_SHA256,
		tls.TLS_ECDHE_RSA_WITH_AES_128_GCM_SHA256,
		tls.TLS_ECDHE_ECDSA_WITH_AES_256_GCM_SHA384,
		tls.TLS_ECDHE_RSA_WITH_AES_256_GCM_SHA384,
	},
	"CHACHA": []uint16{
		tls.TLS_ECDHE_ECDSA_WITH_CHACHA20_POLY1305,
		tls.TLS_ECDHE_RSA_WITH_CHACHA20_POLY1305,
	},
}
=======
type timeoutError struct{}

func (timeoutError) Error() string   { return "tls: DialWithDialer timed out" }
func (timeoutError) Timeout() bool   { return true }
func (timeoutError) Temporary() bool { return true }
>>>>>>> ef6150cc

// certificate wraps a TLS certificate in a reloadable way
type certificate struct {
	keystorePath, keystorePass string
	cached                     unsafe.Pointer
}

// Build reloadable certificate
func buildCertificate(keystorePath, keystorePass string) (*certificate, error) {
	cert := &certificate{keystorePath, keystorePass, nil}
	err := cert.reload()
	if err != nil {
		return nil, err
	}
	return cert, nil
}

// Retrieve actual certificate
func (c *certificate) getCertificate(clientHello *tls.ClientHelloInfo) (*tls.Certificate, error) {
	return (*tls.Certificate)(atomic.LoadPointer(&c.cached)), nil
}

// Reload certificate
func (c *certificate) reload() error {
	keystore, err := os.Open(c.keystorePath)
	if err != nil {
		return err
	}

	var pemBlocks []*pem.Block
	err = certigo.ReadAsPEMFromFiles(
		[]*os.File{keystore},
		"",
		func(prompt string) string {
			return c.keystorePass
		},
		func(block *pem.Block) {
			pemBlocks = append(pemBlocks, block)
		})
	if err != nil {
		return err
	}

	var pemBytes []byte
	for _, block := range pemBlocks {
		pemBytes = append(pemBytes, pem.EncodeToMemory(block)...)
	}

	certAndKey, err := tls.X509KeyPair(pemBytes, pemBytes)
	if err != nil {
		return err
	}

	certAndKey.Leaf, err = x509.ParseCertificate(certAndKey.Certificate[0])
	if err != nil {
		return err
	}

	atomic.StorePointer(&c.cached, unsafe.Pointer(&certAndKey))
	return nil
}

func caBundle(caBundlePath string) (*x509.CertPool, error) {
	if caBundlePath == "" {
		return x509.SystemCertPool()
	}

	caBundleBytes, err := ioutil.ReadFile(caBundlePath)
	if err != nil {
		return nil, err
	}

	bundle := x509.NewCertPool()
	bundle.AppendCertsFromPEM(caBundleBytes)
	return bundle, nil
}

// Internal copy of tls.DialWithDialer, adapter so it can work with HTTP CONNECT dialers.
// See: https://golang.org/pkg/crypto/tls/#DialWithDialer
func dialWithDialer(dialer Dialer, timeout time.Duration, network, addr string, config *tls.Config) (*tls.Conn, error) {
	var errChannel chan error
	if timeout != 0 {
		errChannel = make(chan error, 2)
		time.AfterFunc(timeout, func() {
			errChannel <- timeoutError{}
		})
	}

	rawConn, err := dialer.Dial(network, addr)
	if err != nil {
		return nil, err
	}

	conn := tls.Client(rawConn, config)
	if timeout == 0 {
		err = conn.Handshake()
	} else {
		go func() {
			errChannel <- conn.Handshake()
		}()

		err = <-errChannel
	}

	if err != nil {
		rawConn.Close()
		return nil, err
	}

	return conn, nil
}

// buildConfig reads command-line options and builds a tls.Config
func buildConfig(caBundlePath string) (*tls.Config, error) {
	ca, err := caBundle(caBundlePath)
	if err != nil {
		return nil, err
	}

	// List of cipher suite preferences:
	// * We list ECDSA ahead of RSA to prefer ECDSA for multi-cert setups.
	// * We list AES-128 ahead of AES-256 for performance reasons.

	suites := []uint16{}
	for _, suite := range *enabledCipherSuites {
		ciphers, ok := cipherSuites[suite]
		if !ok {
			return nil, fmt.Errorf("invalid cipher suite %s selected", suite)
		}

		logger.Printf("enabling cipher suites for '%s' (%d cipher suites)", suite, len(ciphers))
		suites = append(suites, ciphers...)
	}

	if len(suites) == 0 {
		return nil, fmt.Errorf("no cipher suites selected? aborting")
	}

	return &tls.Config{
		// Certificates
		RootCAs:   ca,
		ClientCAs: ca,

		PreferServerCipherSuites: true,

		ClientAuth:   tls.RequireAndVerifyClientCert,
		MinVersion:   tls.VersionTLS12,
		CipherSuites: suites,
		CurvePreferences: []tls.CurveID{
			// P-256/X25519 have an ASM implementation, others do not (at least on x86-64).
			tls.X25519,
			tls.CurveP256,
		},
	}, nil
}<|MERGE_RESOLUTION|>--- conflicted
+++ resolved
@@ -30,7 +30,6 @@
 	certigo "github.com/square/certigo/lib"
 )
 
-<<<<<<< HEAD
 var cipherSuites = map[string][]uint16{
 	"AES": []uint16{
 		tls.TLS_ECDHE_ECDSA_WITH_AES_128_GCM_SHA256,
@@ -43,13 +42,12 @@
 		tls.TLS_ECDHE_RSA_WITH_CHACHA20_POLY1305,
 	},
 }
-=======
+
 type timeoutError struct{}
 
 func (timeoutError) Error() string   { return "tls: DialWithDialer timed out" }
 func (timeoutError) Timeout() bool   { return true }
 func (timeoutError) Temporary() bool { return true }
->>>>>>> ef6150cc
 
 // certificate wraps a TLS certificate in a reloadable way
 type certificate struct {
